--- conflicted
+++ resolved
@@ -1,13 +1,10 @@
 
 import holidays_preproc as hp
-<<<<<<< HEAD
 import Lags as lg
-=======
 from extend_train import create_extend_train, load_favorita_tables
 from handling_nan_values import fill_time_series_full_range, process_promotions_flexible
 from date_features import extract_comprehensive_date_features
 from promo_features import promo_features_all
->>>>>>> f746e3b8
 
 def run_modeling_pipeline(cfg):
 
@@ -31,24 +28,15 @@
     train = JOIN_OIL_PROMOS(ext_train, oil, promos) # Kuba - chyba tego nie robiłem
 
     # 4) Build features for a given dataset slice
-<<<<<<< HEAD
     def MAKE_FEATURES(df, target_col, lags=[7, 14, 28], rollag=[1], explag=[1], group_cols=None, windows=[7, 14, 28],
                       rolling_stats=['mean', 'std', 'max', 'min', 'sum'], exp_stats=['mean', 'std', 'max', 'min', 'sum']):
-        df = DATE_FEATURES(df) # Kuba
+        df = extract_comprehensive_date_features(df) # Kuba
         # df = hp.merge_train(df, holidays, stores)
-        df = PROMO_FEATURES(df, promos) # Kuba
+        df = promo_features_all(df) # Kuba
         df = lg.make_lag(df, lag = lags, group_cols=group_cols, core_column=target_col) # max_lag = lag.max())   # uses shift(+) # Tomek
         df = lg.make_rolling(df, rollag=rollag, window = windows, core_column=target_col, group_cols=group_cols, rolling_stats=rolling_stats)  # shift(1) then rolling # Tomek
         df = lg.make_expanding(df, core_column=target_col, explag=explag, exp_stats=exp_stats, group_cols=group_cols)  # closed='left' # Tomek
-=======
-    def MAKE_FEATURES(df, max_lag):
-        df = extract_comprehensive_date_features(df) # Kuba
-        # df = hp.merge_train(df, holidays, stores)
-        df = promo_features_all(df) # Kuba
-        df = LAG_FEATURES(df, lags = [7,14,28,...], max_lag = lags.max())   # uses shift(+) # Tomek
-        df = MOVING_FEATURES(df, windows = [7,14,28])  # shift(1) then rolling # TOmek
-        df = EXPANDING_FEATURES(df, min_periods = 28)  # closed='left' # Tomek
->>>>>>> f746e3b8
+
         return df
 
     # 5) Time-series cross-validation windows
